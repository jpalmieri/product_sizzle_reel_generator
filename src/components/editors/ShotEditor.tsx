--- conflicted
+++ resolved
@@ -1,6 +1,5 @@
 "use client";
 
-import { useState } from "react";
 import { Button } from "@/components/ui/button";
 import { EditablePromptButton } from "./EditablePromptButton";
 import type { StoryboardShot } from "@/types/storyboard";
@@ -38,15 +37,6 @@
   onExtractClip,
   onVeoModelChange,
 }: ShotEditorProps) {
-  const [stillPromptExpanded, setStillPromptExpanded] = useState(false);
-  const [videoPromptExpanded, setVideoPromptExpanded] = useState(false);
-  const [stillPromptEditing, setStillPromptEditing] = useState(false);
-  const [videoPromptEditing, setVideoPromptEditing] = useState(false);
-  const [editedStillPrompt, setEditedStillPrompt] = useState(shot.stillPrompt);
-  const [editedVideoPrompt, setEditedVideoPrompt] = useState(shot.videoPrompt);
-  const [stillPromptModified, setStillPromptModified] = useState(false);
-  const [videoPromptModified, setVideoPromptModified] = useState(false);
-
   return (
     <div className="border-l-4 border-primary pl-6 space-y-4">
       <div className="flex items-center gap-2">
@@ -71,73 +61,6 @@
             <div className="space-y-2">
               {!generatedImage && !generatedVideo && (
                 // Case 1: Nothing generated
-<<<<<<< HEAD
-                <>
-                  <div className="flex items-start gap-2">
-                    <button
-                      onClick={() => setStillPromptExpanded(!stillPromptExpanded)}
-                      className="mt-1.5 text-muted-foreground hover:text-foreground transition-transform"
-                      title="View/edit still prompt"
-                    >
-                      <svg
-                        className={`w-4 h-4 transition-transform duration-200 ${stillPromptExpanded ? 'rotate-90' : ''}`}
-                        fill="none"
-                        stroke="currentColor"
-                        viewBox="0 0 24 24"
-                      >
-                        <path strokeLinecap="round" strokeLinejoin="round" strokeWidth={2} d="M9 5l7 7-7 7" />
-                      </svg>
-                    </button>
-                    <div className="flex-1">
-                      <Button
-                        onClick={() => onGenerateStill(shot.id, editedStillPrompt)}
-                        disabled={generatingImage || !baseImage}
-                        size="sm"
-                        variant="default"
-                      >
-                        {generatingImage ? "Generating..." : "Generate Still"}
-                      </Button>
-                    </div>
-                  </div>
-                  {stillPromptExpanded && (
-                    <div className="ml-6 bg-muted p-3 rounded-md relative">
-                      <div className="absolute top-2 right-2 flex gap-2">
-                        {stillPromptEditing ? (
-                          <button
-                            onClick={() => {
-                              setStillPromptEditing(false);
-                              setStillPromptExpanded(false);
-                            }}
-                            className="text-xs text-muted-foreground hover:text-foreground"
-                          >
-                            Done
-                          </button>
-                        ) : (
-                          <button
-                            onClick={() => setStillPromptEditing(true)}
-                            className="text-xs text-muted-foreground hover:text-foreground"
-                          >
-                            Edit
-                          </button>
-                        )}
-                      </div>
-                      <p className="text-xs text-muted-foreground mb-2">Still Prompt:</p>
-                      {stillPromptEditing ? (
-                        <textarea
-                          value={editedStillPrompt}
-                          onChange={(e) => {
-                            setEditedStillPrompt(e.target.value);
-                            setStillPromptModified(e.target.value !== shot.stillPrompt);
-                          }}
-                          className="w-full text-sm bg-background border border-input rounded-md p-2 min-h-[100px]"
-                        />
-                      ) : (
-                        <p className="text-sm pr-12">{editedStillPrompt}</p>
-                      )}
-                    </div>
-                  )}
-                </>
-=======
                 <EditablePromptButton
                   initialPrompt={shot.stillPrompt}
                   promptLabel="Still Prompt"
@@ -146,159 +69,11 @@
                   disabled={generatingImage || !baseImage}
                   variant="default"
                 />
->>>>>>> 2468ca22
               )}
 
               {generatedImage && !generatedVideo && (
                 // Case 2: Still generated, no video
                 <>
-<<<<<<< HEAD
-                  <div className="flex items-start gap-2">
-                    <button
-                      onClick={() => setStillPromptExpanded(!stillPromptExpanded)}
-                      className="mt-1.5 text-muted-foreground hover:text-foreground transition-transform"
-                      title="View/edit still prompt"
-                    >
-                      <svg
-                        className={`w-4 h-4 transition-transform duration-200 ${stillPromptExpanded ? 'rotate-90' : ''}`}
-                        fill="none"
-                        stroke="currentColor"
-                        viewBox="0 0 24 24"
-                      >
-                        <path strokeLinecap="round" strokeLinejoin="round" strokeWidth={2} d="M9 5l7 7-7 7" />
-                      </svg>
-                    </button>
-                    <div className="flex-1">
-                      <Button
-                        onClick={() => {
-                          onGenerateStill(shot.id, editedStillPrompt);
-                          setStillPromptModified(false);
-                        }}
-                        disabled={generatingImage || !baseImage}
-                        size="sm"
-                        variant={stillPromptModified ? "default" : "outline"}
-                      >
-                        {stillPromptModified ? "Generate Still" : "Regenerate Still"}
-                      </Button>
-                    </div>
-                  </div>
-                  {stillPromptExpanded && (
-                    <div className="ml-6 bg-muted p-3 rounded-md relative">
-                      <div className="absolute top-2 right-2 flex gap-2">
-                        {stillPromptEditing ? (
-                          <button
-                            onClick={() => {
-                              setStillPromptEditing(false);
-                              setStillPromptExpanded(false);
-                            }}
-                            className="text-xs text-muted-foreground hover:text-foreground"
-                          >
-                            Done
-                          </button>
-                        ) : (
-                          <button
-                            onClick={() => setStillPromptEditing(true)}
-                            className="text-xs text-muted-foreground hover:text-foreground"
-                          >
-                            Edit
-                          </button>
-                        )}
-                      </div>
-                      <p className="text-xs text-muted-foreground mb-2">Still Prompt:</p>
-                      {stillPromptEditing ? (
-                        <textarea
-                          value={editedStillPrompt}
-                          onChange={(e) => {
-                            setEditedStillPrompt(e.target.value);
-                            setStillPromptModified(e.target.value !== shot.stillPrompt);
-                          }}
-                          className="w-full text-sm bg-background border border-input rounded-md p-2 min-h-[100px]"
-                        />
-                      ) : (
-                        <p className="text-sm pr-12">{editedStillPrompt}</p>
-                      )}
-                    </div>
-                  )}
-
-                  <div className="flex items-start gap-2">
-                    <button
-                      onClick={() => setVideoPromptExpanded(!videoPromptExpanded)}
-                      className="mt-1.5 text-muted-foreground hover:text-foreground transition-transform"
-                      title="View/edit video prompt"
-                    >
-                      <svg
-                        className={`w-4 h-4 transition-transform duration-200 ${videoPromptExpanded ? 'rotate-90' : ''}`}
-                        fill="none"
-                        stroke="currentColor"
-                        viewBox="0 0 24 24"
-                      >
-                        <path strokeLinecap="round" strokeLinejoin="round" strokeWidth={2} d="M9 5l7 7-7 7" />
-                      </svg>
-                    </button>
-                    <div className="flex-1 flex items-center gap-3">
-                      <Button
-                        onClick={() => {
-                          onGenerateVideo(shot.id, editedVideoPrompt);
-                          setVideoPromptModified(false);
-                        }}
-                        disabled={generatingVideo}
-                        size="sm"
-                        variant="default"
-                      >
-                        {generatingVideo ? "Generating Video..." : "Generate Video"}
-                      </Button>
-                      <select
-                        value={veoModel}
-                        onChange={(e) => onVeoModelChange(e.target.value as 'veo-2' | 'veo-3')}
-                        disabled={generatingVideo}
-                        className="h-9 px-3 rounded-md border border-input bg-background text-sm"
-                      >
-                        <option value="veo-2">Veo 2</option>
-                        <option value="veo-3">Veo 3</option>
-                      </select>
-                      <p className="text-xs text-muted-foreground">
-                        {generatingVideo ? "⏱️ This may take several minutes..." : "🎬 Model selection"}
-                      </p>
-                    </div>
-                  </div>
-                  {videoPromptExpanded && (
-                    <div className="ml-6 bg-muted p-3 rounded-md relative">
-                      <div className="absolute top-2 right-2 flex gap-2">
-                        {videoPromptEditing ? (
-                          <button
-                            onClick={() => {
-                              setVideoPromptEditing(false);
-                              setVideoPromptExpanded(false);
-                            }}
-                            className="text-xs text-muted-foreground hover:text-foreground"
-                          >
-                            Done
-                          </button>
-                        ) : (
-                          <button
-                            onClick={() => setVideoPromptEditing(true)}
-                            className="text-xs text-muted-foreground hover:text-foreground"
-                          >
-                            Edit
-                          </button>
-                        )}
-                      </div>
-                      <p className="text-xs text-muted-foreground mb-2">Video Prompt:</p>
-                      {videoPromptEditing ? (
-                        <textarea
-                          value={editedVideoPrompt}
-                          onChange={(e) => {
-                            setEditedVideoPrompt(e.target.value);
-                            setVideoPromptModified(e.target.value !== shot.videoPrompt);
-                          }}
-                          className="w-full text-sm bg-background border border-input rounded-md p-2 min-h-[100px]"
-                        />
-                      ) : (
-                        <p className="text-sm pr-12">{editedVideoPrompt}</p>
-                      )}
-                    </div>
-                  )}
-=======
                   <EditablePromptButton
                     initialPrompt={shot.stillPrompt}
                     promptLabel="Still Prompt"
@@ -332,7 +107,6 @@
                       </>
                     }
                   />
->>>>>>> 2468ca22
 
                   <p className="text-xs text-muted-foreground">
                     If you like the still, press Generate Video to create a video based on it
@@ -343,153 +117,6 @@
               {generatedImage && generatedVideo && (
                 // Case 3: Both generated
                 <>
-<<<<<<< HEAD
-                  <div className="flex items-start gap-2">
-                    <button
-                      onClick={() => setStillPromptExpanded(!stillPromptExpanded)}
-                      className="mt-1.5 text-muted-foreground hover:text-foreground transition-transform"
-                      title="View/edit still prompt"
-                    >
-                      <svg
-                        className={`w-4 h-4 transition-transform duration-200 ${stillPromptExpanded ? 'rotate-90' : ''}`}
-                        fill="none"
-                        stroke="currentColor"
-                        viewBox="0 0 24 24"
-                      >
-                        <path strokeLinecap="round" strokeLinejoin="round" strokeWidth={2} d="M9 5l7 7-7 7" />
-                      </svg>
-                    </button>
-                    <div className="flex-1">
-                      <Button
-                        onClick={() => {
-                          onGenerateStill(shot.id, editedStillPrompt);
-                          setStillPromptModified(false);
-                        }}
-                        disabled={generatingImage || !baseImage}
-                        size="sm"
-                        variant={stillPromptModified ? "default" : "outline"}
-                      >
-                        {stillPromptModified ? "Generate Still" : "Regenerate Still"}
-                      </Button>
-                    </div>
-                  </div>
-                  {stillPromptExpanded && (
-                    <div className="ml-6 bg-muted p-3 rounded-md relative">
-                      <div className="absolute top-2 right-2 flex gap-2">
-                        {stillPromptEditing ? (
-                          <button
-                            onClick={() => {
-                              setStillPromptEditing(false);
-                              setStillPromptExpanded(false);
-                            }}
-                            className="text-xs text-muted-foreground hover:text-foreground"
-                          >
-                            Done
-                          </button>
-                        ) : (
-                          <button
-                            onClick={() => setStillPromptEditing(true)}
-                            className="text-xs text-muted-foreground hover:text-foreground"
-                          >
-                            Edit
-                          </button>
-                        )}
-                      </div>
-                      <p className="text-xs text-muted-foreground mb-2">Still Prompt:</p>
-                      {stillPromptEditing ? (
-                        <textarea
-                          value={editedStillPrompt}
-                          onChange={(e) => {
-                            setEditedStillPrompt(e.target.value);
-                            setStillPromptModified(e.target.value !== shot.stillPrompt);
-                          }}
-                          className="w-full text-sm bg-background border border-input rounded-md p-2 min-h-[100px]"
-                        />
-                      ) : (
-                        <p className="text-sm pr-12">{editedStillPrompt}</p>
-                      )}
-                    </div>
-                  )}
-
-                  <div className="flex items-start gap-2">
-                    <button
-                      onClick={() => setVideoPromptExpanded(!videoPromptExpanded)}
-                      className="mt-1.5 text-muted-foreground hover:text-foreground transition-transform"
-                      title="View/edit video prompt"
-                    >
-                      <svg
-                        className={`w-4 h-4 transition-transform duration-200 ${videoPromptExpanded ? 'rotate-90' : ''}`}
-                        fill="none"
-                        stroke="currentColor"
-                        viewBox="0 0 24 24"
-                      >
-                        <path strokeLinecap="round" strokeLinejoin="round" strokeWidth={2} d="M9 5l7 7-7 7" />
-                      </svg>
-                    </button>
-                    <div className="flex-1 flex items-center gap-3">
-                      <Button
-                        onClick={() => {
-                          onGenerateVideo(shot.id, editedVideoPrompt);
-                          setVideoPromptModified(false);
-                        }}
-                        disabled={generatingVideo}
-                        size="sm"
-                        variant={videoPromptModified ? "default" : "outline"}
-                      >
-                        {videoPromptModified ? "Generate Video" : "Regenerate Video"}
-                      </Button>
-                      <select
-                        value={veoModel}
-                        onChange={(e) => onVeoModelChange(e.target.value as 'veo-2' | 'veo-3')}
-                        disabled={generatingVideo}
-                        className="h-9 px-3 rounded-md border border-input bg-background text-sm"
-                      >
-                        <option value="veo-2">Veo 2</option>
-                        <option value="veo-3">Veo 3</option>
-                      </select>
-                      <p className="text-xs text-muted-foreground">
-                        {generatingVideo ? "⏱️ This may take several minutes..." : "🎬 Model selection"}
-                      </p>
-                    </div>
-                  </div>
-                  {videoPromptExpanded && (
-                    <div className="ml-6 bg-muted p-3 rounded-md relative">
-                      <div className="absolute top-2 right-2 flex gap-2">
-                        {videoPromptEditing ? (
-                          <button
-                            onClick={() => {
-                              setVideoPromptEditing(false);
-                              setVideoPromptExpanded(false);
-                            }}
-                            className="text-xs text-muted-foreground hover:text-foreground"
-                          >
-                            Done
-                          </button>
-                        ) : (
-                          <button
-                            onClick={() => setVideoPromptEditing(true)}
-                            className="text-xs text-muted-foreground hover:text-foreground"
-                          >
-                            Edit
-                          </button>
-                        )}
-                      </div>
-                      <p className="text-xs text-muted-foreground mb-2">Video Prompt:</p>
-                      {videoPromptEditing ? (
-                        <textarea
-                          value={editedVideoPrompt}
-                          onChange={(e) => {
-                            setEditedVideoPrompt(e.target.value);
-                            setVideoPromptModified(e.target.value !== shot.videoPrompt);
-                          }}
-                          className="w-full text-sm bg-background border border-input rounded-md p-2 min-h-[100px]"
-                        />
-                      ) : (
-                        <p className="text-sm pr-12">{editedVideoPrompt}</p>
-                      )}
-                    </div>
-                  )}
-=======
                   <EditablePromptButton
                     initialPrompt={shot.stillPrompt}
                     promptLabel="Still Prompt"
@@ -523,7 +150,6 @@
                       </>
                     }
                   />
->>>>>>> 2468ca22
                 </>
               )}
             </div>
